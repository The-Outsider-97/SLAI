# ==============================================
# Unified Hyperparameter Tuning Configuration
# Supports both Grid Search and Bayesian Search
# ==============================================

model:
  name: SLAI-Agent
  version: v1.6.2

run:
  id_prefix: "run"
  output_dir: "logs/"
  plots_dir: "plots/"

preload_agents:
  - adaptive
  - alignment
  - evaluation
  - execution
  - language
  - learning
  - knowledge
  - safety
  - perception
  - planning
  - reasoning

shared_resources:
  memory:
    class: SharedMemory
    path: src.collaborative.shared_memory
    init_args:
      max_memory_mb: 500
      ttl_check_interval: 30
      
agent-network:
  adaptive:
    inherits: base
    class: AdaptiveAgent
    path: src.agents.adaptive_agent
    init_args:
      state_dim: 10
      num_actions: 2
      learning_rate: 0.02
      exploration_rate: 0.2
      memory_capacity: 500
      episodic_capacity: 1000
      replay_capacity: 100000
      priority_alpha: 0.6
      experience_staleness_days: 7
      per_beta: 0.4
      risk_threshold: 0.7
      semantic_decay_rate: 0.95    # <-- For decay-based forgetting
      min_memory_strength: 0.1
    requires: [shared_memory]  

  alignment:
    inherits: base
    class: AlignmentAgent
    path: src.agents.alignment_agent
    init_args:
      value_model: {}
      ethics: {}
      memory: {}
      corrections: {}
      sensitive_attrs: ["age", "gender"]
      monitor:
        fairness_metrics:
          - demographic_parity
          - equal_opportunity
          - predictive_equality
        ethical_rules:
          privacy:
            - "No sharing of personally identifiable information (PII)"
          fairness:
            - "Avoid bias towards protected attributes like gender or race"
          transparency:
            - "Explain decisions if confidence is low"
        drift_threshold: 0.15
        audit_frequency: 1000
        adaptive_weights:
          fairness: 0.4
          ethics: 0.3
          safety: 0.3
    requires: [shared_memory]

  browser:
    inherits: base
    class: BrowserAgent
    path: src.agents.browser_agent
    interaction_script:
      - action: "scroll"
        params: {pixels: 500}
      - action: "click"
        params: {selector: ".load-more"}
      - action: "wait"
        params: {seconds: 2}
    init_args:
      headless: true
      user_agent: "Mozilla/5.0 (Windows NT 10.0; Win64; x64) AppleWebKit/537.36"
      captcha_strategy: "auto-retry"
      max_retries: 3
      browser_timeout: 30
    requires: [reasoning, language, learning]

  evaluation:
    inherits: base
    class: EvaluationAgent
    path: src.agents.evaluation_agent
    init_args:
      shared_memory: ${shared_memory}
      agent_factory: ${agent_factory}
    threshold: 0.9
    requires: [shared_memory]

  execution:
    inherits: base
    class: ExecutionAgent
    path: src.agents.execution_agent
    init_args:
      browser_integration: "enhanced"  # [basic|enhanced|full]
      browser_agent: "browser"
      fallback_to_direct: true
    requires: [browser, safety]

  language:
    inherits: base  
    class: LanguageAgent
    path: src.agents.language_agent
    init_args:
      agent_factory: ${agent_factory}
      grammar: ${grammar}
      context: ${context}
      slai_lm: ${slai_lm}
    llm: SLAILM()  
    history: []  
    summary: null  
    memory_limit: 1000  
    enable_summarization: true  
    summarizer: null
    readonly_wordlist: true
    disable_synonym_training: true
    requires: [shared_memory]

  learning:
    inherits: base
    class: LearningAgent
    path: src.agents.learning_agent
    init_args:
      algorithm: dqn
      state_dim: 4
      action_dim: 2
      hidden_size: 128
    dqn:
      learning_rate: 0.001
      buffer_size: 10000
      batch_size: 64
    maml:
      type: maml
      class: MAMLAgent
      path: src.agents.learning.maml_rl
      state_size: 52
      action_size: 3
      hidden_size: 64
      meta_lr: 0.001
      inner_lr: 0.01
      gamma: 0.99
    rsi:
      type: rl
      class: RLAgent
      path: src.agents.learning.rl_agent
      learning_rate: 0.01
      discount_factor: 0.99
      epsilon: 0.1
    rl:
      type: rsi
      calss: RSI_Agent
      path: src.agents.learning.rsi
      target_update_frequency: 100
      state_size: 52
      action_size: 3
      shared_memory: null
    epsilon: 0.1
    discount: 0.95
    memory_limit: 50000
    learning_rate: 0.001
    optimized_mode': True
    network_size': 128
    max_task_pool': 50
    requires: [shared_memory]

  knowledge:
    inherits: base
    class: KnowledgeAgent
    path: src.agents.knowledge_agent
    init_args: {}
    cache_size: 1500
    similarity_threshold: 0.25
    ontology:
      max_depth: 3
      inherit_types: true
    rules:
      apply_during_retrieval: true
    requires: [shared_memory]

  safety:
    inherits: base
    class: SafeAI_Agent
    path: src.agents.safety_agent
    init_args:
      constitutional_rules:
        general: ["Do no harm", "Respect autonomy"]
        data: ["Avoid PII leakage"]
      risk_threshold:
        safety: 0.02
        privacy: 0.05
        security: 0.01
      audit_level: 3
      enable_rlhf: true
    requires: [shared_memory]

  perception:
    inherits: base
    class: PerceptionAgent
    path: src.agents.perception_agent
    init_args:
      modalities:
        - vision
        - text
        - audio
<<<<<<< HEAD
      embed_dim: 100
=======
      embed_dim: 300
>>>>>>> ce9d7f49
      projection_dim: 256
      batch_size: 8
      learning_rate: 0.001
      epochs: 20
    requires: [shared_memory]

  planning:
    inherits: base
    class: PlanningAgent
    path: src.agents.planning_agent
    init_args: {}

  reasoning:
    inherits: base
    class: ReasoningAgent
    path: src.agents.reasoning_agent
    init_args:
      tuple_key: "subject|predicate|object"
      storage_path: "src/agents/knowledge/knowledge_db.json"
      contradiction_threshold: 0.25       # Threshold for conflict detection
      rule_validation: 
        enable: true
        min_soundness_score: 0.7          # Minimum logical validity score
        max_circular_depth: 3             # Max allowed dependency depth
      nlp_integration:
        spacy_model: "en_core_web_lg"     # Replace regex parsing
        sentence_transformer: "all-MiniLM-L6-v2" # For semantic similarity
      serialization:
        persist_nlp_state: true           # Save word vectors/entity recognition
        compress_knowledge: true
      inference:
        default_chain_length: 5           # For multi-hop reasoning
        neuro_symbolic_weight: 0.4        # Balance between symbolic/neural
      limits:
        max_rules: 200                    # Prevent rule explosion
        max_hypotheses: 100               # Control graph traversal
      fallback:
        enable_llm_fallback: true         # Integrate with LanguageAgent
        llm_temperature: 0.3
    requires: [shared_memory]

  base:
    abstract: true
    class: BaseAgent
    path: src.agents.base_agent
    init_args:
      logging_level: INFO
      max_retries: 3

training:
  num_samples: 500

# ==========================
# Hyperparameters Definition
# ==========================

hyperparameters:
  - name: learning_rate
    type: float
    min: 0.0001
    max: 0.1
    prior: log-uniform
    steps: 5

  - name: num_layers
    type: int
    min: 1
    max: 10
    step: 1

  - name: batch_size
    type: int
    min: 16
    max: 256
    step: 16

  - name: optimizer
    type: categorical
    choices: [adam, sgd, rmsprop]

  - name: activation
    type: categorical
    choices: [relu, tanh, sigmoid]

  - name: dropout_rate
    type: float
    min: 0.0
    max: 0.5
    steps: 6

  - name: gamma
    type: float
    min: 0.8
    max: 0.999
    steps: 5

  - name: num_qubits
    type: int
    min: 2
    max: 6
  - name: num_quantum_layers
    type: int
    min: 1
    max: 4

# ==========================
# Tuning Strategy Settings
# ==========================

tuning:
  strategy: bayesian         # options: bayesian, grid
  n_calls: 20                # used for Bayesian
  n_random_starts: 5         # used for Bayesian

configs:
  bayesian_config: "src/tuning/configs/bayesian_config.json"
  grid_config: "src/tuning/configs/grid_config.json"

# ==========================
# Thresholds and Alignment
# ==========================

alignment_thresholds:
  bias_threshold: 0.1
  reward_threshold: 70.0
  statistical_parity: 0.1
  equal_opportunity: 0.1
  predictive_parity: 0.1
  individual_fairness: 0.1

rollback:
  enabled: true
  strategy: "git_versioned"
  backup_dir: "models/backups/"

paths:
  models: "models/"


retrain:
  enabled: true
  trigger_on_violation: true

logging:
  log_file: "logs/app.log"
  level: INFO
  rotate: true
  max_size_mb: 50
  backup_count: 10

# ==========================
# Security Settings
# ==========================

security:
  encrypt_models: true
  enable_threat_detection: true
  adversarial_training: false
  backup_on_threat: true

# ==========================
# Data Autit
# ==========================

dataset_path: "data/dataset.csv"
config_path: "configs/config.yaml"
logs_path: "logs/"
audit_output_dir: "audits/"
processed_output_path: "data/processed_dataset.csv"

monitoring_weights:
  accuracy: 0.5
  f1_score: 0.3
  risk_score: 0.2

alert_thresholds:
  accuracy: 0.75
  risk_score: 0.25

security_policy:
  safe_ai:
    can_access_data: false
    can_modify_model: false
    can_export: false

  model_trainer:
    can_access_data: true
    can_modify_model: true
    can_export: true

# ==========================
# Compliance & Ethics
# ==========================
compliance:
  regulations:
    - GDPR
    - CCPA
  enable_audit: true
  anonymize_data: true
  consent_management: true

# ==========================
# Monitoring & Drift
# ==========================
monitoring:
  enable_monitoring: true
  drift_detection:
    enabled: true
    threshold: 0.05
  performance_monitoring:
    interval_seconds: 300  # 5 minutes
  alerting:
    enable_alerts: true
    alert_thresholds:
      performance_drop: 0.1
      bias_increase: 0.05

paths:
  data_source: "data/sample_dataset.csv"<|MERGE_RESOLUTION|>--- conflicted
+++ resolved
@@ -228,11 +228,7 @@
         - vision
         - text
         - audio
-<<<<<<< HEAD
-      embed_dim: 100
-=======
       embed_dim: 300
->>>>>>> ce9d7f49
       projection_dim: 256
       batch_size: 8
       learning_rate: 0.001
